use crate::segments::Segment;
use log::{debug, info};
use nalgebra::{Matrix3, Vector3};

/// Internal observation used for 1D clustering in rectified space.
struct Obs {
    index: usize,
    param: f32,
    strength: f32,
}

fn is_finite_vec3(v: &Vector3<f32>) -> bool {
    v[0].is_finite() && v[1].is_finite() && v[2].is_finite()
}

fn cluster_1d(mut obs: Vec<Obs>, eps: f32, min_strength: f32) -> Vec<Vec<Obs>> {
    if obs.is_empty() {
        return Vec::new();
    }
    obs.sort_by(|a, b| {
        a.param
            .partial_cmp(&b.param)
            .unwrap_or(std::cmp::Ordering::Equal)
    });
    let mut clusters: Vec<Vec<Obs>> = Vec::new();
    let mut cur: Vec<Obs> = Vec::new();
    for o in obs.into_iter() {
        if cur.is_empty() || (o.param - cur.last().unwrap().param).abs() <= eps {
            cur.push(o);
        } else {
            let sum_w: f32 = cur.iter().map(|x| x.strength).sum();
            if sum_w >= min_strength {
                clusters.push(cur);
            }
            cur = vec![o];
        }
    }
    if !cur.is_empty() {
        let sum_w: f32 = cur.iter().map(|x| x.strength).sum();
        if sum_w >= min_strength {
            clusters.push(cur);
        }
    }
    clusters
}

fn compute_auto_eps(obs: &[Obs], default_eps: f32) -> f32 {
    let eps_cap = default_eps.max(1e-6);
    if obs.len() < 2 {
        return eps_cap;
    }
    let mut params: Vec<f32> = obs.iter().map(|o| o.param).collect();
    params.sort_by(|a, b| a.partial_cmp(&b).unwrap_or(std::cmp::Ordering::Equal));
    let mut diffs: Vec<f32> = Vec::with_capacity(params.len().saturating_sub(1));
    for i in 1..params.len() {
        let d = (params[i] - params[i - 1]).abs();
        if d.is_finite() && d > 0.0 {
            diffs.push(d);
        }
    }
    if diffs.is_empty() {
        return eps_cap;
    }
    diffs.sort_by(|a, b| a.partial_cmp(&b).unwrap_or(std::cmp::Ordering::Equal));
    let m = diffs.len();
    let median = if m % 2 == 1 {
        diffs[m / 2]
    } else {
        0.5 * (diffs[m / 2 - 1] + diffs[m / 2])
    };
<<<<<<< HEAD
    let eps_auto = (factor * median).max(1e-6);
    if eps_auto.is_finite() {
        eps_auto
    } else {
        default_eps.max(1e-6)
=======
    let jitter_idx = ((m as f32) * 0.25).floor() as usize;
    let jitter = diffs[jitter_idx.min(m - 1)];
    let spacing_guard = 0.5 * median;
    let eps_auto = jitter
        .min(if spacing_guard.is_finite() {
            spacing_guard.max(1e-6)
        } else {
            f32::INFINITY
        })
        .max(1e-6);
    if eps_auto.is_finite() {
        eps_auto.min(eps_cap)
    } else {
        eps_cap
>>>>>>> 24418c63
    }
}

fn segment_center(seg: &Segment) -> [f32; 2] {
    [0.5 * (seg.p0[0] + seg.p1[0]), 0.5 * (seg.p0[1] + seg.p1[1])]
}

fn normalize_line(mut l: Vector3<f32>) -> Option<[f32; 3]> {
    let n = (l[0] * l[0] + l[1] * l[1]).sqrt();
    if n <= 1e-6 || !n.is_finite() {
        return None;
    }
    l /= n;
    Some([l[0], l[1], l[2]])
}

/// Bundle segments using the rectifying homography: lines are mapped to the
/// rectified plane, grouped along x=const (U family) and y=const (V family),
/// then mapped back to image space as aggregated bundles.
///
/// - `hmtx` is expected in the same coordinate system as the segments.
/// - `eps` is the maximum 1D clustering tolerance on rectified offsets (approx. pixels);
///   the actual tolerance is estimated from the distribution of offsets by taking a
///   low quantile of inter-line spacing and clamping it to half the median spacing.
/// - `min_strength` is the minimum total weight for a cluster to form a bundle.
pub fn bundle_rectified(
    segs: &[Segment],
    hmtx: &Matrix3<f32>,
    eps: f32,
    min_strength: f32,
) -> Vec<crate::segments::bundling::Bundle> {
    if segs.is_empty() {
        return Vec::new();
    }

    // Map image-space lines to rectified coordinates: l' ∝ H^{-T} l
    let h_inv_t = hmtx
        .try_inverse()
        .unwrap_or_else(|| {
            debug!("LSD-VP: H matrix non-invertible during rectified bundling, using identity");
            Matrix3::identity()
        })
        .transpose();

    let mut u_obs: Vec<Obs> = Vec::new();
    let mut v_obs: Vec<Obs> = Vec::new();

    for (i, seg) in segs.iter().enumerate() {
        let rect = h_inv_t * seg.line;
        if !is_finite_vec3(&rect) {
            continue;
        }
        // Decide the dominant axis in rectified space and compute the offset.
        let ax = rect[0].abs();
        let ay = rect[1].abs();
        if ax >= ay {
            // x = const → offset = -c/a
            if rect[0].abs() <= 1e-6 {
                continue;
            }
            let x0 = -rect[2] / rect[0];
            if x0.is_finite() {
                u_obs.push(Obs {
                    index: i,
                    param: x0,
                    strength: seg.strength.max(1.0),
                });
            }
        } else {
            // y = const → offset = -c/b
            if rect[1].abs() <= 1e-6 {
                continue;
            }
            let y0 = -rect[2] / rect[1];
            if y0.is_finite() {
                v_obs.push(Obs {
                    index: i,
                    param: y0,
                    strength: seg.strength.max(1.0),
                });
            }
        }
    }

    let mut bundles_out: Vec<crate::segments::bundling::Bundle> = Vec::new();

    // Compute adaptive eps from inter-line spacing statistics in rectified space.
    let eps_u = compute_auto_eps(&u_obs, eps);
    let eps_v = compute_auto_eps(&v_obs, eps);

    info!(
        "LSD-VP rectified bundling: eps_u={:.2}, eps_v={:.2}",
        eps_u, eps_v
    );

    let to_bundle_with = |cluster: Vec<Obs>,
                          axis: char,
                          h: &Matrix3<f32>,
                          eps_used: f32|
     -> Option<crate::segments::bundling::Bundle> {
        // Robust center: start with weighted mean, then trim outliers by param residual ≤ 2*eps.
        let mut sum_w: f32 = cluster.iter().map(|o| o.strength).sum();
        if sum_w <= 1e-6 {
            return None;
        }
        let mut avg_param = cluster
            .iter()
            .fold(0.0, |acc, o| acc + o.param * o.strength)
            / sum_w;
        let mut kept: Vec<&Obs> = cluster
            .iter()
            .filter(|o| (o.param - avg_param).abs() <= 2.0 * eps_used)
            .collect();
        if kept.is_empty() {
            // Fall back to 3*eps to avoid dropping valid singletons in noisy cases
            kept = cluster
                .iter()
                .filter(|o| (o.param - avg_param).abs() <= 3.0 * eps_used)
                .collect();
        }
        if kept.is_empty() {
            return None;
        }
        sum_w = kept.iter().map(|o| o.strength).sum();
        if sum_w < min_strength {
            return None;
        }
        avg_param = kept.iter().fold(0.0, |acc, o| acc + o.param * o.strength) / sum_w;
        // Build rectified line for this cluster and map back to image: l ≈ H^T l'
        let l_rect = match axis {
            'x' => Vector3::new(1.0, 0.0, -avg_param), // x = const
            'y' => Vector3::new(0.0, 1.0, -avg_param), // y = const
            _ => return None,
        };
        let l_img = h.transpose() * l_rect;
        let line = normalize_line(l_img)?;

        // Weighted center in image space from member segment centers.
        let mut cx = 0.0f32;
        let mut cy = 0.0f32;
        for o in &kept {
            let c = segment_center(&segs[o.index]);
            cx += c[0] * o.strength;
            cy += c[1] * o.strength;
        }
        cx /= sum_w;
        cy /= sum_w;

        Some(crate::segments::bundling::Bundle {
            line,
            center: [cx, cy],
            weight: sum_w,
        })
    };

    for cluster in cluster_1d(u_obs, eps_u, min_strength) {
        if let Some(b) = to_bundle_with(cluster, 'x', hmtx, eps_u) {
            bundles_out.push(b);
        }
    }
    for cluster in cluster_1d(v_obs, eps_v, min_strength) {
        if let Some(b) = to_bundle_with(cluster, 'y', hmtx, eps_v) {
            bundles_out.push(b);
        }
    }

    bundles_out
}

#[cfg(test)]
mod tests {
    use super::*;

    fn make_vertical_segment(x: f32, y0: f32, y1: f32) -> Segment {
        let len = (y1 - y0).abs();
        Segment {
            p0: [x, y0],
            p1: [x, y1],
            dir: [0.0, 1.0],
            len,
            line: Vector3::new(1.0, 0.0, -x),
            avg_mag: 1.0,
            strength: len.max(1.0),
        }
    }

    #[test]
    fn bundle_rectified_keeps_single_observations_separate() {
        let segs = vec![
            make_vertical_segment(10.0, 0.0, 20.0),
            make_vertical_segment(23.0, -5.0, 18.0),
            make_vertical_segment(39.0, 5.0, 22.0),
        ];

        // A large configured eps would normally merge the three lines, but the adaptive
        // rule should shrink it enough to keep them separated.
        let bundles = bundle_rectified(&segs, &Matrix3::identity(), 15.0, 0.5);
        assert_eq!(bundles.len(), segs.len());

        let mut sorted_centers: Vec<f32> = bundles.iter().map(|b| b.center[0]).collect();
        sorted_centers.sort_by(|a, b| a.partial_cmp(&b).unwrap());
        let expected = [10.0, 23.0, 39.0];
        for (observed, exp) in sorted_centers.iter().zip(expected.iter()) {
            assert!((observed - exp).abs() < 1.0);
        }
    }
}<|MERGE_RESOLUTION|>--- conflicted
+++ resolved
@@ -68,13 +68,6 @@
     } else {
         0.5 * (diffs[m / 2 - 1] + diffs[m / 2])
     };
-<<<<<<< HEAD
-    let eps_auto = (factor * median).max(1e-6);
-    if eps_auto.is_finite() {
-        eps_auto
-    } else {
-        default_eps.max(1e-6)
-=======
     let jitter_idx = ((m as f32) * 0.25).floor() as usize;
     let jitter = diffs[jitter_idx.min(m - 1)];
     let spacing_guard = 0.5 * median;
@@ -89,7 +82,6 @@
         eps_auto.min(eps_cap)
     } else {
         eps_cap
->>>>>>> 24418c63
     }
 }
 
@@ -261,11 +253,14 @@
 
 #[cfg(test)]
 mod tests {
+    use crate::SegmentId;
+
     use super::*;
 
     fn make_vertical_segment(x: f32, y0: f32, y1: f32) -> Segment {
         let len = (y1 - y0).abs();
         Segment {
+            id: SegmentId(0),
             p0: [x, y0],
             p1: [x, y1],
             dir: [0.0, 1.0],
